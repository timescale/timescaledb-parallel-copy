package csvcopy

import (
	"bufio"
	"context"
	"database/sql"
	"errors"
	"fmt"
	"io"
	"regexp"
	"strconv"
	"strings"
	"sync"
	"sync/atomic"
	"time"

	"github.com/jackc/pgx/v5"
	"github.com/jackc/pgx/v5/pgconn"
	_ "github.com/jackc/pgx/v5/stdlib"
	"github.com/jmoiron/sqlx"
)

// contextKey is used for context values to avoid collisions
type contextKey string

const workerIDKey contextKey = "workerID"

// WithWorkerID adds a worker ID to the context
func WithWorkerID(ctx context.Context, workerID int) context.Context {
	return context.WithValue(ctx, workerIDKey, workerID)
}

// GetWorkerIDFromContext extracts the worker ID from context, returns -1 if not found
func GetWorkerIDFromContext(ctx context.Context) int {
	if workerID, ok := ctx.Value(workerIDKey).(int); ok {
		return workerID
	}
	return -1
}

const TAB_CHAR_STR = "\\t"

type HeaderHandling int

const (
	HeaderNone HeaderHandling = iota
	HeaderSkip
	HeaderAutoColumnMapping
	HeaderColumnMapping
)

type Result struct {
	// InsertedRows is the number of rows inserted into the database by this copier instance
	InsertedRows int64
	// SkippedRows is the number of rows skipped because they were already processed
	SkippedRows int64
	// TotalRows is the number of rows read from source
	// rows may be skipped if already processed so it may differ from rows inserted
	TotalRows int64
	Duration  time.Duration
	RowRate   float64
}

type Copier struct {
	connString string
	tableName  string

	copyOptions string

	schemaName        string
	Logger            Logger
	splitCharacter    string
	quoteCharacter    string
	escapeCharacter   string
	columns           string
	workers           int
	queueSize        int
	limit             int64
	bufferSize        int
	batchByteSize     int
	batchSize         int
	logBatches        bool
	reportingPeriod   time.Duration
	reportingFunction ReportFunc
	verbose           bool
	skip              int
	importID          string
	idempotencyWindow time.Duration
	columnMapping     ColumnsMapping
	useFileHeaders    HeaderHandling

	// Rows that are inserted in the database by this copier instance
	insertedRows int64
	// Rows that are skipped because they were already processed
	skippedRows int64
	// Total rows read from the source
	totalRows int64

	failHandler BatchErrorHandler
}

// LogInfo logs a message with worker ID extracted from context if available
func (c *Copier) LogInfo(ctx context.Context, msg string, args ...interface{}) {
	if !c.verbose {
		return
	}
	if workerID := GetWorkerIDFromContext(ctx); workerID >= 0 {
		c.Logger.Infof("[WORKER-%d] "+msg, append([]interface{}{workerID}, args...)...)
	} else {
		c.Logger.Infof(msg, args...)
	}
}

func (c *Copier) LogError(ctx context.Context, msg string, args ...interface{}) {
	if workerID := GetWorkerIDFromContext(ctx); workerID >= 0 {
		c.Logger.Infof("[WORKER-%d] "+msg, append([]interface{}{workerID}, args...)...)
	} else {
		c.Logger.Infof(msg, args...)
	}
}

func NewCopier(
	connString string,
	tableName string,
	options ...Option,
) (*Copier, error) {
	copier := &Copier{
		connString: connString,
		tableName:  tableName,

		// Defaults
		schemaName:        "public",
		Logger:            &noopLogger{},
		copyOptions:       "CSV",
		splitCharacter:    ",",
		quoteCharacter:    "",
		escapeCharacter:   "",
		columns:           "",
		workers:           1,
		queueSize:         0,
		limit:             0,
		bufferSize:        10 * 1024 * 1024,
		batchByteSize:     50 * 1024 * 1024,
		batchSize:         5000,
		logBatches:        false,
		reportingPeriod:   0,
		verbose:           false,
		skip:              0,
		importID:          "",
		idempotencyWindow: 28 * 24 * time.Hour, // 4 weeks
	}

	for _, o := range options {
		err := o(copier)
		if err != nil {
			return nil, fmt.Errorf("failed to execute option %T: %w", o, err)
		}
	}

	if copier.skip > 0 && copier.verbose {
		copier.Logger.Infof("Skipping the first %d lines of the input.", copier.skip)
	}

	if copier.reportingFunction == nil {
		copier.reportingFunction = DefaultReportFunc(copier.Logger)
	}

	return copier, nil
}

func (c *Copier) Truncate() (err error) {
	dbx, err := connect(c.connString)
	if err != nil {
		return fmt.Errorf("failed to connect to the database: %w", err)
	}
	defer func() {
		err = dbx.Close()
	}()
	_, err = dbx.Exec(fmt.Sprintf("TRUNCATE %s", c.GetFullTableName()))
	if err != nil {
		return fmt.Errorf("failed to truncate table: %w", err)
	}

	return err
}

func (c *Copier) Copy(ctx context.Context, reader io.Reader) (Result, error) {
	if c.HasImportID() {
		if err := ensureTransactionTable(ctx, c.connString); err != nil {
			return Result{}, fmt.Errorf("failed to ensure transaction table, %w", err)
		}
		c.Logger.Infof("Cleaning old transactions older than %s", c.idempotencyWindow)
		if err := cleanOldTransactions(ctx, c.connString, c.idempotencyWindow); err != nil {
			return Result{}, fmt.Errorf("failed to clean old transactions, %w", err)
		}
	}

	// Setup reader with buffering for header skipping
	bufferSize := 2 * 1024 * 1024 // 2 MB buffer
	if c.bufferSize > 0 {
		bufferSize = c.bufferSize
	}

	counter := &CountReader{Reader: reader}
	bufferedReader := bufio.NewReaderSize(counter, bufferSize)

	if c.useFileHeaders == HeaderSkip {
		c.skip++
	}

	if c.skip > 0 {
		if err := skipLines(bufferedReader, c.skip); err != nil {
			return Result{}, fmt.Errorf("failed to skip lines: %w", err)
		}
	}

	if c.useFileHeaders == HeaderAutoColumnMapping || c.useFileHeaders == HeaderColumnMapping {
		// Increment number of skipped lines to account for the header line
		c.skip++
		if err := c.calculateColumnsFromHeaders(bufferedReader); err != nil {
			return Result{}, fmt.Errorf("failed to calculate columns from headers: %w", err)
		}
	}

	queueSize := c.workers * 2
	if c.queueSize > 0 {
		queueSize = c.queueSize
	}

	var workerWg sync.WaitGroup
	batchChan := make(chan Batch, queueSize)

	ctx, cancel := context.WithCancel(ctx)
	defer cancel()
	errCh := make(chan error, c.workers+1)

	// Generate COPY workers
	for i := 0; i < c.workers; i++ {
		workerWg.Add(1)
		go func(i int) {
			defer workerWg.Done()
			// Add worker ID to context for all operations in this worker
			workerCtx := WithWorkerID(ctx, i)
			c.LogInfo(workerCtx, "start worker")
			err := c.processBatches(workerCtx, batchChan, i)
			if err != nil {
				c.LogError(workerCtx, "worker error: %v", err)
				errCh <- err
				cancel()
			}
			c.LogInfo(workerCtx, "stop worker")
		}(i)

	}

	var supportWg sync.WaitGroup
	supportCtx, cancelSupportCtx := context.WithCancel(ctx)
	defer cancelSupportCtx()
	// Reporting thread
	if c.reportingPeriod > (0 * time.Second) {
		c.Logger.Infof("There will be reports every %s", c.reportingPeriod.String())
		supportWg.Add(1)
		go func() {
			defer supportWg.Done()
			c.report(supportCtx)
		}()
	}

	opts := scanOptions{
		Size:          c.batchSize,
		Skip:          c.skip,
		Limit:         c.limit,
		BatchByteSize: c.batchByteSize,
		ImportID:      c.importID,
	}

	if c.quoteCharacter != "" {
		// we already verified the length
		opts.Quote = c.quoteCharacter[0]
	}
	if c.escapeCharacter != "" {
		// we already verified the length
		opts.Escape = c.escapeCharacter[0]
	}

	start := time.Now()
	workerWg.Add(1)
	go func() {
		defer workerWg.Done()
		if err := scan(ctx, c.LogInfo, counter, bufferedReader, batchChan, opts); err != nil {
			errCh <- fmt.Errorf("failed reading input: %w", err)
			cancel()
		}
		close(batchChan)
		c.LogInfo(ctx, "stop scan")
	}()
	workerWg.Wait()

	cancelSupportCtx()
	supportWg.Wait()

	close(errCh)
	// We are only interested on the first error message since all other errors
	// must probably are related to the context being canceled.
	err := <-errCh

	end := time.Now()
	took := end.Sub(start)

	insertedRows := c.GetInsertedRows()
	totalRows := c.GetTotalRows()
	skippedRows := c.GetSkippedRows()
	rowRate := float64(insertedRows) / float64(took.Seconds())

	result := Result{
		InsertedRows: insertedRows,
		TotalRows:    totalRows,
		SkippedRows:  skippedRows,
		Duration:     took,
		RowRate:      rowRate,
	}

	if err != nil {
		return result, err
	}
	return result, nil
}

func parseCSVHeaders(bufferedReader *bufio.Reader, quoteCharacter, escapeCharacter, splitCharacter string) ([]string, error) {
	quote := byte('"')
	if quoteCharacter != "" {
		quote = quoteCharacter[0]
	}
	escape := quote
	if escapeCharacter != "" {
		escape = escapeCharacter[0]
	}

	comma := ','
	if splitCharacter != "" {
		comma = rune(splitCharacter[0])
	}

	return parseHeaders(bufferedReader, quote, escape, comma)
}

func (c *Copier) useAutomaticColumnMapping(headers []string) error {
	quotedHeaders := make([]string, len(headers))
	for i, header := range headers {
		quotedHeaders[i] = pgx.Identifier{header}.Sanitize()
	}
	c.columns = strings.Join(quotedHeaders, ",")
	c.LogInfo(context.TODO(), "automatic column mapping: %s", c.columns)
	return nil
}

func validateColumnMapping(columnMapping ColumnsMapping) error {
	seenMappingCSVColumns := make(map[string]bool)
	for _, mapping := range columnMapping {
		if seenMappingCSVColumns[mapping.CSVColumnName] {
			return fmt.Errorf("duplicate source column name: %q", mapping.CSVColumnName)
		}
		seenMappingCSVColumns[mapping.CSVColumnName] = true
	}
	return nil
}

func buildColumnsFromMapping(headers []string, columnMapping ColumnsMapping) ([]string, error) {
	columns := make([]string, 0, len(headers))
	seenColumns := make(map[string]bool)

	for _, header := range headers {
		dbColumn, ok := columnMapping.Get(header)
		if !ok {
			return nil, fmt.Errorf("column mapping not found for header %s", header)
		}

		sanitizedColumn := pgx.Identifier{dbColumn}.Sanitize()
		if seenColumns[sanitizedColumn] {
			return nil, fmt.Errorf("duplicate database column name: %s", sanitizedColumn)
		}

		seenColumns[sanitizedColumn] = true
		columns = append(columns, sanitizedColumn)
	}

	return columns, nil
}

func (c *Copier) calculateColumnsFromHeaders(bufferedReader *bufio.Reader) error {
	headers, err := parseCSVHeaders(bufferedReader, c.quoteCharacter, c.escapeCharacter, c.splitCharacter)
	if err != nil {
		return fmt.Errorf("failed to parse headers: %w", err)
	}

	if len(c.columnMapping) == 0 {
		return c.useAutomaticColumnMapping(headers)
	}

	if err := validateColumnMapping(c.columnMapping); err != nil {
		return err
	}

	columns, err := buildColumnsFromMapping(headers, c.columnMapping)
	if err != nil {
		return err
	}

	c.columns = strings.Join(columns, ",")
	c.LogInfo(context.TODO(), "Using column mapping: %s", c.columns)
	return nil
}

type ErrAtRow struct {
	Err error
	// Row is the row reported by PgError
	// The value is relative to the location
	Row           int
	BatchLocation Location
}

// RowAtLocation returns the row number taking into account the batch location
// so the number matches the original file
// The row 0 is the first row of the file
func (err *ErrAtRow) RowAtLocation() int {
	if err.Row == -1 {
		return -1
	}
	return err.Row + int(err.BatchLocation.StartRow)
}

func ExtractRowFrom(pgerr *pgconn.PgError) int {
	// Example of Where field
	// "COPY metrics, line 1, column value: \"hello\""
	match := regexp.MustCompile(`line (\d+)`).FindStringSubmatch(pgerr.Where)
	if len(match) != 2 {
		return -1
	}

	line, err := strconv.Atoi(match[1])
	if err != nil {
		return -1
	}

	return line - 1
}

func (e ErrAtRow) Error() string {
	if e.Err != nil {
		return fmt.Sprintf("at row %d, error %s", e.RowAtLocation(), e.Err.Error())
	}
	return fmt.Sprintf("error at row %d", e.RowAtLocation())
}

func (e ErrAtRow) Unwrap() error {
	return e.Err
}

func (c *Copier) CopyCmd() string {
	return c.CopyCmdWithContext(context.Background())
}

func (c *Copier) CopyCmdWithContext(ctx context.Context) string {
	delimStr := "'" + c.splitCharacter + "'"
	if c.splitCharacter == TAB_CHAR_STR {
		delimStr = "E" + delimStr
	}

	var quotes string
	if c.quoteCharacter != "" {
		quotes = fmt.Sprintf("QUOTE '%s'",
			strings.ReplaceAll(c.quoteCharacter, "'", "''"))
	}
	if c.escapeCharacter != "" {
		quotes = fmt.Sprintf("%s ESCAPE '%s'",
			quotes, strings.ReplaceAll(c.escapeCharacter, "'", "''"))
	}

	var baseCmd string
	if c.columns != "" {
		baseCmd = fmt.Sprintf("COPY %s(%s) FROM STDIN WITH DELIMITER %s %s %s", c.GetFullTableName(), c.columns, delimStr, quotes, c.copyOptions)
	} else {
		baseCmd = fmt.Sprintf("COPY %s FROM STDIN WITH DELIMITER %s %s %s", c.GetFullTableName(), delimStr, quotes, c.copyOptions)
	}

	// Add worker ID comment if available in context
	if workerID := GetWorkerIDFromContext(ctx); workerID >= 0 {
		baseCmd = fmt.Sprintf("/* Worker-%d */ %s", workerID, baseCmd)
	}

	return baseCmd
}

// processBatches reads batches from channel c and copies them to the target
// server while tracking stats on the write.
func (c *Copier) processBatches(ctx context.Context, ch chan Batch, workerID int) (err error) {
	dbx, err := connect(c.connString)
	if err != nil {
		return err
	}
	defer dbx.Close()

	copyCmd := c.CopyCmdWithContext(ctx)
	c.LogInfo(ctx, "Copy command: %s", copyCmd)

	for {
		if ctx.Err() != nil {
			return nil
		}
		select {
		case <-ctx.Done():
			return nil
		case batch, ok := <-ch:
			if !ok {
				return
			}
			atomic.AddInt64(&c.totalRows, int64(batch.Location.RowCount))

			if c.logBatches {
				c.LogInfo(ctx, "Processing: starting at row %d: rows count %d, byte len %d",
					batch.Location.StartRow, batch.Location.RowCount, batch.Location.ByteLen)
			}

			start := time.Now()
			rows, err := copyFromBatch(ctx, dbx, batch, copyCmd)
			if err != nil {
				handleResult, handleErr := c.handleCopyError(ctx, dbx, batch, err)
				if handleErr != nil {
					c.LogError(ctx, "Error handler failed for batch %d: %v", batch.Location.StartRow, handleErr)
					return handleErr
				}
				atomic.AddInt64(&c.skippedRows, handleResult.SkippedRows)
				rows = handleResult.InsertedRows
			}
			atomic.AddInt64(&c.insertedRows, rows)

			if c.logBatches {
				took := time.Since(start)
				c.LogInfo(ctx, "Processing: starting at row %d, took %v, row count %d, byte len %d, row rate %f/sec", batch.Location.StartRow, took, batch.Location.RowCount, batch.Location.ByteLen, float64(batch.Location.RowCount)/float64(took.Seconds()))
			}
		}
	}
}

type HandleCopyErrorResult struct {
	// Rows actually inserted
	InsertedRows int64
	// Rows found but skipped due to a known reason
	SkippedRows int64
}

func (c *Copier) handleCopyError(ctx context.Context, db *sqlx.DB, batch Batch, copyErr error) (HandleCopyErrorResult, error) {
	errAt := &ErrAtRow{
		Err:           copyErr,
		BatchLocation: batch.Location,
	}

	pgerr := &pgconn.PgError{}
	if errors.As(copyErr, &pgerr) {
		errAt.Row = ExtractRowFrom(pgerr)
	}

	if err, ok := copyErr.(*ErrBatchAlreadyProcessed); ok {
		c.LogInfo(ctx, "skip batch %s already processed with state %s", batch.Location, err.State.State)
		if err.State.State == "completed" {
			return HandleCopyErrorResult{
				InsertedRows: 0,
				SkippedRows:  int64(batch.Location.RowCount),
			}, nil
		}
		return HandleCopyErrorResult{
			InsertedRows: 0,
			SkippedRows:  0,
		}, nil

	}

	connx, err := db.Connx(ctx)
	if err != nil {
		return HandleCopyErrorResult{}, fmt.Errorf("failed to connect to database")
	}
	defer connx.Close()

	if !batch.Location.HasImportID() {
		if c.failHandler == nil {
			return HandleCopyErrorResult{
				InsertedRows: 0,
				SkippedRows:  0,
			}, errAt
		}

		failHandlerError := c.failHandler(ctx, c, connx, batch, errAt)
		if !failHandlerError.Continue {
			return HandleCopyErrorResult{
				InsertedRows: failHandlerError.InsertedRows,
				SkippedRows:  failHandlerError.SkippedRows,
			}, failHandlerError
		}
		return HandleCopyErrorResult{
			InsertedRows: failHandlerError.InsertedRows,
			SkippedRows:  failHandlerError.SkippedRows,
		}, nil
	}

	// If we have an import ID, we need to start a transaction before the error handling to ensure both can run in the same transaction
	tx, err := connx.BeginTxx(ctx, &sql.TxOptions{})
	if err != nil {
		return HandleCopyErrorResult{}, fmt.Errorf("failed to start transaction, %w", err)
	}
	defer func() { _ = tx.Rollback() }()

	var failHandlerError HandleBatchErrorResult
	// If failHandler is defined, attempt to handle the error
	if c.failHandler != nil {
		failHandlerError = c.failHandler(ctx, c, connx, batch, errAt)
	} else {
		failHandlerError = NewErrStop(errAt)
	}

	c.LogInfo(ctx, "handling error for batch %s: %#v", batch.Location, failHandlerError)

	tr := newTransactionAt(batch.Location)

	// If the fail handler is marked as handled, the transaction will be marked as completed. Independently if it still contains an error
	if failHandlerError.Handled {
		err = tr.setCompleted(ctx, tx)
		if err != nil {
<<<<<<< HEAD
			return HandleCopyErrorResult{}, fmt.Errorf("failed to set state to completed for batch %s, %w", batch.Location, err)
=======
			return fmt.Errorf("failed to connect to database: %w", err)
>>>>>>> aacb29f1
		}
	} else if !isTemporaryError(failHandlerError.Err) {
		err = tr.setFailed(ctx, tx, failHandlerError.Error())
		if err != nil {
			if !isDuplicateKeyError(err) {
				return HandleCopyErrorResult{}, fmt.Errorf("failed to set state to failed for batch %s, %w", batch.Location, err)
			}
		}
	}

	err = tx.Commit()
	if err != nil {
		return HandleCopyErrorResult{}, fmt.Errorf("failed to commit transaction for batch %s, %w", batch.Location, err)
	}

	if !failHandlerError.Continue {
		return HandleCopyErrorResult{
			InsertedRows: failHandlerError.InsertedRows,
			SkippedRows:  failHandlerError.SkippedRows,
		}, failHandlerError
	}

	return HandleCopyErrorResult{
		InsertedRows: failHandlerError.InsertedRows,
		SkippedRows:  failHandlerError.SkippedRows,
	}, nil

}

func isTemporaryError(err error) bool {
	var pgErr *pgconn.PgError
	if errors.As(err, &pgErr) {
		// Temporary errors: connection failures, resource issues
		if pgErr.Code[:2] == "08" {
			return true
		}
		// Consider other cases as needed for temporary errors
	}
	// Check for Go-specific transient errors
	return errors.Is(err, context.DeadlineExceeded)
}

func isDuplicateKeyError(err error) bool {
	pgerr, ok := err.(*pgconn.PgError)
	if !ok {
		return false
	}
	return pgerr.Code == "23505" // Duplicate key error
}

// report periodically prints the write rate in number of rows per second
func (c *Copier) report(ctx context.Context) {
	start := time.Now()
	ticker := time.NewTicker(c.reportingPeriod)
	defer ticker.Stop()

	for {
		select {
		case now := <-ticker.C:
			c.reportingFunction(Report{
				Timestamp:    now,
				StartedAt:    start,
				InsertedRows: c.GetInsertedRows(),
				SkippedRows:  c.GetSkippedRows(),
				TotalRows:    c.GetTotalRows(),
			})

		case <-ctx.Done():
			// Report one last time
			c.reportingFunction(Report{
				Timestamp:    time.Now(),
				StartedAt:    start,
				InsertedRows: c.GetInsertedRows(),
				SkippedRows:  c.GetSkippedRows(),
				TotalRows:    c.GetTotalRows(),
			})
			return
		}
	}
}

func (c *Copier) GetFullTableName() string {
	return fmt.Sprintf(`"%s"."%s"`, c.schemaName, c.tableName)
}

func (c *Copier) GetTableName() string {
	return c.tableName
}

func (c *Copier) GetSchemaName() string {
	return c.schemaName
}

func (c *Copier) GetInsertedRows() int64 {
	return atomic.LoadInt64(&c.insertedRows)
}

func (c *Copier) GetSkippedRows() int64 {
	return atomic.LoadInt64(&c.skippedRows)
}

func (c *Copier) GetTotalRows() int64 {
	return atomic.LoadInt64(&c.totalRows)
}

func (c *Copier) HasImportID() bool {
	return c.importID != ""
}

// ColumnsMapping defines mapping from CSV column name to database column name
type ColumnsMapping []ColumnMapping

func (c ColumnsMapping) Get(header string) (string, bool) {
	for _, mapping := range c {
		if mapping.CSVColumnName == header {
			return mapping.DatabaseColumnName, true
		}
	}
	return "", false
}

// ColumnMapping defines mapping from CSV column name to database column name
type ColumnMapping struct {
	CSVColumnName      string // CSV column name from header
	DatabaseColumnName string // Database column name for COPY statement
}<|MERGE_RESOLUTION|>--- conflicted
+++ resolved
@@ -577,7 +577,7 @@
 
 	connx, err := db.Connx(ctx)
 	if err != nil {
-		return HandleCopyErrorResult{}, fmt.Errorf("failed to connect to database")
+		return HandleCopyErrorResult{}, fmt.Errorf("failed to connect to database: %w", err)
 	}
 	defer connx.Close()
 
@@ -625,11 +625,7 @@
 	if failHandlerError.Handled {
 		err = tr.setCompleted(ctx, tx)
 		if err != nil {
-<<<<<<< HEAD
 			return HandleCopyErrorResult{}, fmt.Errorf("failed to set state to completed for batch %s, %w", batch.Location, err)
-=======
-			return fmt.Errorf("failed to connect to database: %w", err)
->>>>>>> aacb29f1
 		}
 	} else if !isTemporaryError(failHandlerError.Err) {
 		err = tr.setFailed(ctx, tx, failHandlerError.Error())
