--- conflicted
+++ resolved
@@ -2,11 +2,8 @@
 
 import (
 	"context"
-	"errors"
 	"fmt"
 	"io"
-	"os"
-	"path"
 	"regexp"
 	"strconv"
 	"strings"
@@ -22,69 +19,6 @@
 
 const TAB_CHAR_STR = "\\t"
 
-<<<<<<< HEAD
-type Logger interface {
-	Infof(msg string, args ...interface{})
-}
-
-type noopLogger struct{}
-
-func (l *noopLogger) Infof(msg string, args ...interface{}) {}
-
-type Option func(c *Copier) error
-
-func WithLogger(logger Logger) Option {
-	return func(c *Copier) error {
-		c.logger = logger
-		return nil
-	}
-}
-
-// WithReportingFunction sets the function that will be called at
-// reportingPeriod with information about the copy progress
-func WithReportingFunction(f ReportFunc) Option {
-	return func(c *Copier) error {
-		c.reportingFunction = f
-		return nil
-	}
-}
-
-type WriteFS interface {
-	CreateFile(name string) (io.WriteCloser, error)
-}
-
-// WithSkipFailedBatch sets a destination for the failed batches.
-// When a batch fails to be inserted, instead of failing the entire operation,
-// It will save the batch to the given location and proceed with the rest of the data.
-// This way, the batch can be analysed later and reimported once the issue is fixed.
-func WithSkipFailedBatch(destination WriteFS) Option {
-	return func(c *Copier) error {
-		c.failedBatchDestination = destination
-		return nil
-	}
-}
-
-type OSWriteFS struct {
-	Root string
-}
-
-func (fs OSWriteFS) CreateFile(name string) (io.WriteCloser, error) {
-	return os.Create(path.Join(fs.Root, name))
-}
-
-func WithSkipFailedBatchDir(dir string) Option {
-	return func(c *Copier) error {
-		err := os.MkdirAll(dir, os.ModePerm)
-		if err != nil {
-			return fmt.Errorf("failed to ensure directory exists: %w", err)
-		}
-		c.failedBatchDestination = OSWriteFS{Root: dir}
-		return nil
-	}
-}
-
-=======
->>>>>>> 4a0a9a7c
 type Result struct {
 	RowsRead int64
 	Duration time.Duration
@@ -146,11 +80,7 @@
 	for _, o := range options {
 		err := o(copier)
 		if err != nil {
-<<<<<<< HEAD
 			return nil, fmt.Errorf("failed to execute option %T: %w", o, err)
-=======
-			return nil, fmt.Errorf("Error processing option, %T, %w", o, err)
->>>>>>> 4a0a9a7c
 		}
 	}
 
@@ -181,21 +111,12 @@
 	return err
 }
 
-<<<<<<< HEAD
-func (c *Copier) Copy(workerCtx context.Context, reader io.Reader) (Result, error) {
-	var workerWg sync.WaitGroup
-	var supportWg sync.WaitGroup
-=======
 func (c *Copier) Copy(ctx context.Context, reader io.Reader) (Result, error) {
 	var workerWg sync.WaitGroup
->>>>>>> 4a0a9a7c
 	batchChan := make(chan batch.Batch, c.workers*2)
 
-	workerCtx, cancelWorkerCtx := context.WithCancel(workerCtx)
+	workerCtx, cancelWorkerCtx := context.WithCancel(ctx)
 	defer cancelWorkerCtx()
-
-	supportCtx, cancelSupportCtx := context.WithCancel(workerCtx)
-	defer cancelSupportCtx()
 
 	errCh := make(chan error, c.workers+1)
 
@@ -204,12 +125,8 @@
 		workerWg.Add(1)
 		go func() {
 			defer workerWg.Done()
-<<<<<<< HEAD
 			defer c.logger.Infof("worker finished")
 			err := c.processBatches(workerCtx, batchChan)
-=======
-			err := c.processBatches(ctx, batchChan)
->>>>>>> 4a0a9a7c
 			if err != nil {
 				errCh <- err
 				cancelWorkerCtx()
@@ -226,10 +143,7 @@
 		c.logger.Infof("There will be reports every %s", c.reportingPeriod.String())
 		supportWg.Add(1)
 		go func() {
-<<<<<<< HEAD
 			defer c.logger.Infof("reporting stopped")
-=======
->>>>>>> 4a0a9a7c
 			defer supportWg.Done()
 			c.report(supportCtx)
 		}()
@@ -251,35 +165,22 @@
 	}
 
 	start := time.Now()
-<<<<<<< HEAD
 	workerWg.Add(1)
 	go func() {
 		defer workerWg.Done()
 		defer c.logger.Infof("scan done")
 		if err := batch.Scan(workerCtx, reader, batchChan, opts); err != nil {
-=======
-	go func() {
-		if err := batch.Scan(ctx, reader, batchChan, opts); err != nil {
->>>>>>> 4a0a9a7c
 			errCh <- fmt.Errorf("failed reading input: %w", err)
 			cancelWorkerCtx()
 		}
 		close(batchChan)
 	}()
-<<<<<<< HEAD
 	c.logger.Infof("waiting for workers to complete")
 	workerWg.Wait()
 
 	c.logger.Infof("waiting for support tasks to complete")
 	cancelSupportCtx()
 	supportWg.Wait()
-=======
-	workerWg.Wait()
-
-	cancelSupportCtx()
-	supportWg.Wait()
-
->>>>>>> 4a0a9a7c
 	close(errCh)
 	// We are only interested on the first error message since all other errors
 	// must probably are related to the context being canceled.
@@ -395,15 +296,9 @@
 			start := time.Now()
 			rows, err := db.CopyFromLines(ctx, dbx, &batch.Data, copyCmd)
 			if err != nil {
-<<<<<<< HEAD
 				err = c.handleCopyError(batch, err)
 				if err != nil {
 					return err
-=======
-				pgErr := &pgconn.PgError{}
-				if errors.As(err, &pgErr) {
-					return ErrAtRowFromPGError(pgErr, batch.Location.StartRow)
->>>>>>> 4a0a9a7c
 				}
 			}
 			atomic.AddInt64(&c.rowCount, rows)
